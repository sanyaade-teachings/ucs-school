--- conflicted
+++ resolved
@@ -376,12 +376,9 @@
 		"""
 		Add previously created exam users to groups.
 		"""
-<<<<<<< HEAD
 		self._room_host_cache.clear()
-=======
 		MODULE.info('add_exam_users_to_groups() school={!r} users={!r}'.format(request.options['school'], request.options['users']))
 
->>>>>>> c6f5b2d8
 		groups = defaultdict(dict)
 		exam_group = self.examGroup(ldap_admin_write, ldap_position, request.options['school'])
 
