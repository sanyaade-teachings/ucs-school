--- conflicted
+++ resolved
@@ -1,16 +1,9 @@
-<<<<<<< HEAD
 ucs-school-umc-exam (9.0.1-30) unstable; urgency=low
 
-  * Bug #50588: cache computers in room
+  * Bug #50817: cache computers in room
+  * Bug #50818: Improve logging in UMC exam module
 
  -- Ole Schwiegert <schwiegert@univention.de>  Thu, 13 Feb 2020 08:18:21 +0100
-=======
-ucs-school-umc-exam (9.0.1-30) unstable; urgency=medium
-
-  * Bug #50818: Improve logging in UMC exam module
-
- -- Ole Schwiegert <schwiegert@univention.de>  Thu, 13 Feb 2020 08:35:22 +0100
->>>>>>> c6f5b2d8
 
 ucs-school-umc-exam (9.0.1-29) unstable; urgency=medium
 
